import json
import socket
from pathlib import Path

import pytest
from click.testing import CliRunner
from moomoo_client.cli.cli import cli as client_cli
from moomoo_client.cli.playlist import cli as playlist_cli
from pytest_httpx import HTTPXMock


@pytest.fixture(autouse=True)
def moomoo_host(monkeypatch) -> str:
    """Mock the moomoo host to be localhost on a random unused port."""
    with socket.socket(socket.AF_INET, socket.SOCK_STREAM) as s:
        s.bind(("", 0))
        _, port = s.getsockname()

    url = f"mock://localhost:{port}"
    monkeypatch.setenv("MOOMOO_HOST", url)
    yield url


@pytest.fixture(autouse=True)
def local_files(monkeypatch, tmp_path) -> Path:
    """Override the local files path and set it to a temporary directory."""
    monkeypatch.setenv("MOOMOO_MEDIA_LIBRARY", str(tmp_path))
    tmp_path = Path(tmp_path)
    (tmp_path / "test.mp3").touch()
    yield tmp_path


def test_cli_version():
    runner = CliRunner()
    result = runner.invoke(client_cli, ["version"])
    assert result.exit_code == 0
    assert "." in result.output


def test_playlist_from_path(local_files: Path, httpx_mock: HTTPXMock):
    """End to end test for playlist from path."""
    # mock out the request to the server
    httpx_mock.add_response(
        json={
            "success": True,
            "playlists": [
                {
                    "playlist": [{"filepath": "a"}, {"filepath": "b"}],
                    "description": "aaa",
                }
            ],
        },
    )

    runner = CliRunner()
    result = runner.invoke(
        playlist_cli,
        ["from-path", str(local_files / "test.mp3"), "--out=json"],
    )
    assert result.exit_code == 0

    # json loadable
    data = json.loads(result.output.splitlines()[-1])
    assert data["playlist"] == [str(local_files / "a"), str(local_files / "b")]


def test_playlist_loved(local_files: Path, httpx_mock: HTTPXMock):
    """End to end test for playlist from loved tracks."""
    # mock out the request to the server
    httpx_mock.add_response(
        json={
            "success": True,
            "playlists": [
                {
                    "playlist": [{"filepath": "a"}, {"filepath": "b"}],
                    "description": "aaa",
                }
            ],
        },
    )

    runner = CliRunner()
    result = runner.invoke(playlist_cli, ["loved", "username", "--out=json"])
    assert result.exit_code == 0

    # json loadable
    data = json.loads(result.output.splitlines()[-1])
    assert data["playlist"] == [str(local_files / "a"), str(local_files / "b")]


def test_playlist_loved(local_files: Path, httpx_mock: HTTPXMock):
    """End to end test for playlist from loved tracks."""
    # mock out the request to the server
    httpx_mock.add_response(
        json={
            "success": True,
            "playlists": [{"playlist": ["a", "b", "c"], "description": "aaa"}],
        },
    )

    runner = CliRunner()
    result = runner.invoke(playlist_cli, ["loved", "username", "--out=json"])
    assert result.exit_code == 0

    # json loadable
    data = json.loads(result.output.splitlines()[-1])
    assert data["playlist"] == [
        str(local_files / "a"),
        str(local_files / "b"),
        str(local_files / "c"),
    ]


def test_playlist_suggested_artists(local_files: Path, httpx_mock: HTTPXMock):
    """End to end test for suggested-artists."""
    # mock out the request to the server
    httpx_mock.add_response(
        json={
            "success": True,
            "playlists": [
                {
                    "playlist": [{"filepath": "a"}, {"filepath": "b"}],
                    "description": "aaa",
                }
            ],
        },
    )

    runner = CliRunner()
    result = runner.invoke(
        playlist_cli, ["suggest-artists", "username", "--out=json"], input="0"
    )
    assert result.exit_code == 0

    # json loadable
    data = json.loads(result.output.splitlines()[-1])
<<<<<<< HEAD
    assert data["playlist"] == [str(local_files / "a"), str(local_files / "b")]
=======
    assert data["playlist"] == [
        str(local_files / "a"),
        str(local_files / "b"),
        str(local_files / "c"),
    ]
>>>>>>> 676774a4


def test_playlist_revisit_releases(local_files: Path, httpx_mock: HTTPXMock):
    """End to end test for revisit-releases."""
    # mock out the request to the server
    httpx_mock.add_response(
        json={
            "success": True,
<<<<<<< HEAD
            "playlists": [
                {
                    "playlist": [{"filepath": "a"}, {"filepath": "b"}],
                    "description": "aaa",
                }
            ],
        },
    )
=======
            "playlists": [{"playlist": ["a", "b", "c"], "description": "aaa"}],
        },
    )

>>>>>>> 676774a4
    runner = CliRunner()
    result = runner.invoke(
        playlist_cli, ["revisit-releases", "username", "--out=json"], input="0"
    )
    assert result.exit_code == 0

    # json loadable
    data = json.loads(result.output.splitlines()[-1])
<<<<<<< HEAD
    assert data["playlist"] == [str(local_files / "a"), str(local_files / "b")]
=======
    assert data["playlist"] == [
        str(local_files / "a"),
        str(local_files / "b"),
        str(local_files / "c"),
    ]
>>>>>>> 676774a4
<|MERGE_RESOLUTION|>--- conflicted
+++ resolved
@@ -134,15 +134,8 @@
 
     # json loadable
     data = json.loads(result.output.splitlines()[-1])
-<<<<<<< HEAD
     assert data["playlist"] == [str(local_files / "a"), str(local_files / "b")]
-=======
-    assert data["playlist"] == [
-        str(local_files / "a"),
-        str(local_files / "b"),
-        str(local_files / "c"),
-    ]
->>>>>>> 676774a4
+
 
 
 def test_playlist_revisit_releases(local_files: Path, httpx_mock: HTTPXMock):
@@ -151,7 +144,6 @@
     httpx_mock.add_response(
         json={
             "success": True,
-<<<<<<< HEAD
             "playlists": [
                 {
                     "playlist": [{"filepath": "a"}, {"filepath": "b"}],
@@ -160,12 +152,7 @@
             ],
         },
     )
-=======
-            "playlists": [{"playlist": ["a", "b", "c"], "description": "aaa"}],
-        },
-    )
 
->>>>>>> 676774a4
     runner = CliRunner()
     result = runner.invoke(
         playlist_cli, ["revisit-releases", "username", "--out=json"], input="0"
@@ -174,12 +161,4 @@
 
     # json loadable
     data = json.loads(result.output.splitlines()[-1])
-<<<<<<< HEAD
-    assert data["playlist"] == [str(local_files / "a"), str(local_files / "b")]
-=======
-    assert data["playlist"] == [
-        str(local_files / "a"),
-        str(local_files / "b"),
-        str(local_files / "c"),
-    ]
->>>>>>> 676774a4
+    assert data["playlist"] == [str(local_files / "a"), str(local_files / "b")]